# Changelog

## Unreleased

### Features
<<<<<<< HEAD
- Add JSON column sub-paths to column selection in query builder
=======

- Added events support in trace detail view.(https://github.com/grafana/clickhouse-datasource/pull/1128)
>>>>>>> 3bcc6f08

## 4.6.0

### Features

- Add support for new Variant, Dynamic, and JSON types (https://github.com/grafana/clickhouse-datasource/pull/1108)

### Fixes

- Optimized performance for log volumes processing using ClickHouse `multiSearchAny`

## 4.5.1

### Fixes

- Dependency updates

## 4.5.0

### Features

- Implemented log context for log queries
- Added configuration options for log context columns
- Queries parsed from the SQL editor will now attempt to re-map columns into their correct fields for Log and Trace queries.
- Added support for IN operator in adhoc filters

### Fixes

- Fixed and enhanced the logic for parsing a query back into the query builder.

## 4.4.0

### Features

- Added "Labels" column selector to the log query builder
- Datasource OTel configuration will now set default table names for logs and traces.

### Fixes

- Added warning for when `uid` is missing in provisioned datasources.
- Map filters in the query builder now correctly show the key instead of the column name
- Updated and fixed missing `system.dashboards` dashboard in list of dashboards
- Updated the duration value in example traces dashboard to provide useful information
- Fix to display status codes from spans in trace queries (#950)

## 4.3.2

### Fixes

- Optimized performance for types dependent on the JSON converter
- Dependency updates

## 4.3.1

### Features

- Added preset dashboard from `system.dashboards` table

### Fixes

- Fix trace start times in trace ID mode (#900)
- Fixed OTel dashboard that waa failing to import (#908)

## 4.3.0

### Features

- Added OpenTelemetry dashboard (#884)

### Fixes

- Fix support for LowCardinality strings (#857)
- Update trace queries to better handle time fields (#890)
- Dependency bumps

## 4.2.0

### Features

- Added `$__dateTimeFilter()` macro for conveniently filtering a PRIMARY KEY composed of Date and DateTime columns.

## 4.1.0

### Features

- Added the ability to define column alias tables in the config, which simplifies query syntax for tables with a known schema.

## 4.0.8

### Fixes

- Fixed `IN` operator escaping the entire string (specifically with `Nullable(String)`), also added `FixedString(N)` (#830)
- Fixed query builder filter editor on alert rules page (#828)

## 4.0.7

- Upgrade dependencies

## 4.0.6

### Fixes

- Add support for configuring proxy options from context rather than environment variables (supported by updating `sqlds`) (#799)

## 4.0.5

### Fixes

- Fixed converter regex for `Nullable(IP)` and `Nullable(String)`. It won't match to `Array(Nullable(IP))` or `Array(Nullable(String))` any more. (#783)
- Updated `grafana-plugin-sdk-go` to fix a PDC issue. More details [here](https://github.com/grafana/grafana-plugin-sdk-go/releases/tag/v0.217.0) (#790)

## 4.0.4

### Fixes

- Changed trace timestamp table from the constant `otel_traces_trace_id_ts` to a suffix `_trace_id_ts` applied to the current table name.

## 4.0.3

### Features

- Added `$__fromTime_ms` macro that represents the dashboard "from" time in milliseconds using a `DateTime64(3)`
- Added `$__toTime_ms` macro that represents the dashboard "to" time in milliseconds using a `DateTime64(3)`
- Added `$__timeFilter_ms` macro that uses `DateTime64(3)` for millisecond precision time filtering
- Re-added query type selector in dashboard view. This was only visible in explore view, but somehow it affects dashboard view, and so it has been re-added. (#730)
- When OTel is enabled, Trace ID queries now use a skip index to optimize exact ID lookups on large trace datasets (#724)

### Fixes

- Fixed performance issues caused by `$__timeFilter` using a `DateTime64(3)` instead of `DateTime` (#699)
- Fixed trace queries from rounding span durations under 1ms to `0` (#720)
- Fixed AST error when including Grafana macros/variables in SQL (#714)
- Fixed empty builder options when switching from SQL Editor back to Query Editor
- Fix SQL Generator including "undefined" in `FROM` when database isn't defined
- Allow adding spaces in multi filters (such as `WHERE .. IN`)
- Fixed missing `AND` keyword when adding a filter to a Trace ID query 

## 4.0.2

### Fixes

- Fixed migration script not running when opening an existing v3 config

## 4.0.1

### Fixes

- Set `protocol` to `native` by default in config view. Fixes the "default port" description.

## 4.0.0

### Features

Version 4.0.0 contains major revisions to the query builder and datasource configuration settings.

#### Query Builder

- Completely rebuilt query builder to have specialized editors for Table, Logs, Time Series, and Traces.
- Completely rebuilt SQL generator to support more complicated and dynamic queries.
- Updated query builder options structure to be clearer and support more complex queries.
- Updated database/table selector to be in a more convenient location. Database and table options are automatically selected on initial load.
- Upgraded query builder state management so queries stay consistent when saving/editing/sharing queries.
- Separated Table and Time Series query builders. Table view operates as a catch-all for queries that don't fit the other query types.
- Combined "format" into the query type switcher for simplicity. The query tab now changes the builder view and the display format when on the Explore page. This includes the raw SQL editor.
- Added an OTEL switch for logs and trace views. This will allow for quicker query building for those using the OTEL exporter for ClickHouse.
- Updated Time Series query builder with dedicated Time column. Default filters are added on-load.
- Added an `IS ANYTHING` filter that acts as a placeholder for easily editing later (useful for query templates/bookmarks on the Explore page.)
- Added better support for Map types on the Filter editor.
- LIMIT editor can now be set to 0 to be excluded from the query.
- Table and Time Series views now have a simple / aggregate mode, depending on the query complexity.
- Updated the logs histogram query to use the new query builder options and column hints.
- Added Logs query builder with dedicated Time, Level, and Message columns. Includes OTEL switch for automatically loading OTEL schema columns. Default filters are added on-load.
- Added Trace query builder with dedicated trace columns. Includes OTEL switch for automatically loading OTEL schema columns. Default filters are added on-load.
- Updated data panel filtering to append filters with column hints. Visible in logs view when filtering by a specific level. Instead of referencing a column by name, it will use its hint.
- Order By now lists aggregates by their full name + alias.
- Order By column allows for custom value to be typed in.
- Aggregate column name allows for custom value to be typed in.
- Filter editor allows for custom column names to be typed in.
- Increased width of filter value text input.
- Columns with the `Map*` type now show a `[]` at the end to indicate they are complex types. For example, `SpanAttributes[]`.
- Filter editor now has a dedicated field for map key. You can now select a map column and its key separately. For example, `SpanAttributes['key']`.
- Map types now load a sample of options when editing the `key` for the map. This doesn't include all unique values, but for most datasets it should be a convenience.
- Added column hints, which offers better linking across query components when working with columns and filters. For example, a filter can be added for the `Time` column, even without knowing what the time column name is yet. This enables better SQL generation that is "aware" of a column's intended use.

### Plugin Backend
- Added migration logic for `v3` configs going to `v4+`. This is applied when the config is loaded when building a database connection.
- `$__timeFilter`, `$__fromTime`, and `$__toTime` macros now convert to `DateTime64(3)` for better server-side type conversion. Also enables millisecond precision time range filtering.

#### Datasource Configuration
- Added migration script for `v3.x` configurations to `v4+`. This runs automatically when opening/saving the datasource configuration.
- Renamed config value `server` to `host`.
- Renamed config value `timeout` to the more specific `dial_timeout`.
- Updated labeling for port selection. The default port will now change depending on native/http and secure/unsecure setting.
- Rearranged fields and sections to flow better for initial setup of a new datasource.
- Added plugin version to config data for easier config version migrations in the future.
- Added fields for setting default values for database/table.
- Added section for setting default log database/table/columns. Includes OTEL. These are used when using the log query builder.
- Added section for setting default trace database/table/columns. Includes OTEL. These are used when using the trace query builder.
- Added OTEL switches for logs/traces for quicker query building. OTEL defaults to the latest version, and will auto update if kept on this setting.
- Increased width of inputs for typically long values (server URL, path, etc.)
- Allow adding custom HTTP headers with either plain text or secure credentials. [#633](https://github.com/grafana/clickhouse-datasource/pull/633)
- Add `path` setting to specify an additional URL path when using the HTTP protocol. [#512](https://github.com/grafana/clickhouse-datasource/pull/512)

### Fixes

- Queries will now remain consistent when reloading/editing a previously saved query.
- Fixed default Ad-Hoc filters. [#650](https://github.com/grafana/clickhouse-datasource/pull/650)
- Fixed Ad-Hoc filters parsing numeric fields. [#629](https://github.com/grafana/clickhouse-datasource/pull/629)
- Fixed majority of usability quirks with redesigned query builder.

### Upgrades

- Updated all dependencies to latest compatible versions (Includes Dependabot PRs)

## 3.3.0

### Features

- Support Point geo data type.

### Fixes

- Fix timeInterval_ms macro.
- Fix Table summary and Parts over time panels in Data Analysis dashboard.

### Upgrades

- Upgrade [grafana-plugin-sdk-go](https://github.com/grafana/grafana-plugin-sdk-go).

## 3.2.0

### Features

- Add `timeInterval_ms` macro to allow higher precision queries on DateTime64 columns. [#462](https://github.com/grafana/clickhouse-datasource/pull/462).

### Fixes

- Ensure databases, tables, and columns are escaped correctly. [#460](https://github.com/grafana/clickhouse-datasource/pull/460).
- Fix conditionAll handling. [#459](https://github.com/grafana/clickhouse-datasource/pull/459).
- Fix support for ad-hoc regexp filters: `=~`, `!~` [#414](https://github.com/grafana/clickhouse-datasource/pull/414).
- Do not create malformed adhoc filters [#451](https://github.com/grafana/clickhouse-datasource/pull/451). invalid values will be ignored.
- Fix auto formatting by reverting to table correctly. [#469](https://github.com/grafana/clickhouse-datasource/pull/469).
- Fix parsing of numeric configuration values in `yaml` file. [#456](https://github.com/grafana/clickhouse-datasource/pull/456).

## 3.1.0

- Stable release of v3.0.4-beta

## 3.0.4-beta

- Update Grafana dependencies to >=v9.0.0
- **Feature** - [Add support for the secure socks proxy](https://github.com/grafana/clickhouse-datasource/pull/389)

## 3.0.3-beta

- Update ClickHouse driver to v2.9.2

## 3.0.2-beta

- Custom ClickHouse settings can be set in data source settings. [Allow passing custom ClickHouse settings in datasource](https://github.com/grafana/clickhouse-datasource/pull/366)
- Histogram UI fixes [Histogram UI fixes](https://github.com/grafana/clickhouse-datasource/pull/363)
  - Support filter/filter out logs view actions
  - Fix undefined database name by default
  - Reset level and time field properly on table/database change
  - Make it possible to clear the level field (so the histogram will render without grouping by level)
  - Fix filter value that gets stuck in the UI
- Tracing dashboard added to default dashboards. [Tracing dashboard ](https://github.com/grafana/clickhouse-datasource/pull/336)

## 3.0.1-beta

- Users on v8.x of Grafana are encouraged to continue to use v2.2.0 of the plugin.
- Users of Grafana v9.x can use v3 however it is beta and may contain bugs.

## 3.0.0

- **Feature** - [Logs volume histogram support](https://github.com/grafana/clickhouse-datasource/pull/352)
- **Chore** - Update clickhouse-go to v2.8.1

## 2.2.1

- **Chore** - Backend binaries compiled with latest go version 1.20.4
- Custom ClickHouse settings can be set in data source settings. Allow passing custom [ClickHouse settings in datasource](https://github.com/grafana/clickhouse-datasource/pull/371)
- Standard Golang HTTP proxy environment variables support (`HTTP_PROXY`/`HTTPS_PROXY`/`NO_PROXY`). See [FromEnvironment](https://pkg.go.dev/golang.org/x/net/http/httpproxy#FromEnvironment) for more information. If the Grafana instance is started with one of these env variables, the driver will automatically load them now.

## 2.2.0

- **Feature** - [Support format dropdown and support for rendering traces](https://github.com/grafana/clickhouse-datasource/pull/329)

## 2.1.1

- **Fix** - [Date and Date32 type normalization with user's timezone](https://github.com/grafana/clickhouse-datasource/pull/314)

## 2.1.0

- **Fix** - Quote table names with dots by @slvrtrn in https://github.com/grafana/clickhouse-datasource/pull/298
- Add a predefined TimeRange filter if there is at least one DateTime\* column by @slvrtrn in https://github.com/grafana/clickhouse-datasource/pull/304

## 2.0.7

- **Fix** - Empty template variables used with the conditionalAll macro work the same as selecting All. [Allow empty Inputs for $\_\_conditionalAll](https://github.com/grafana/clickhouse-datasource/issues/262)
- **Fix** - Intervals are limited to 1 second. [limit $\_\_interval_s to at least 1 second](https://github.com/grafana/clickhouse-datasource/pull/270)
- **Chore** - Bump ClickHouse go API to v2.5.1 [Bump github.com/ClickHouse/clickhouse-go/v2 from 2.4.3 to 2.5.1](https://github.com/grafana/clickhouse-datasource/pull/283)

## 2.0.6

- **Chore** - Backend binaries compiled with latest go version 1.19.4
- **Chore** - Backend grafana dependencies updated to latest version
- **Chore** - Clickhouse-go client updated to [v2.4.3](https://github.com/ClickHouse/clickhouse-go/blob/main/CHANGELOG.md#243-2022-11-30)

## 2.0.5

- **Chore** - Update sqlds to 2.3.17 which fixes complex macro queries
- **Chore** - Backend grafana dependency updated
- **Fix** - Allow default protocol toggle value when saving in settings

## 2.0.4

- **Fix** - Query builder: allow custom filter values for fields with [`Map`](https://clickhouse.com/docs/en/sql-reference/data-types/map/) type

## 2.0.3

- **Chore** - Backend binaries compiled with latest go version 1.19.3
- **Chore** - Backend grafana dependencies updated

## 2.0.2

- **Feature** - Update sqlds to 2.3.13 which fixes some macro queries

## 2.0.1

- **Bug** - Now works with Safari. Safari does not support regex look aheads

## 2.0.0

- **Feature** - Upgrade driver to support HTTP
- **Feature** - Changed how ad hoc filters work with a settings option provided in CH 22.7
- **Feature** - Conditional alls are now handled with a conditional all function. The function checks if the second parameter is a template var set to all, if it then replaces the function with 1=1, and if not set the function to the first parameter.
- **Bug** - Visual query builder can use any date type for time field
- **Fix** - 'any' is now an aggregation type in the visual query builder
- **Fix** - Time filter macros can be used in the adhoc query
- **Bug** - Time interval macro cannot have an interval of 0
- **Fix** - Update drive to v2.1.0
- **Bug** - Expand query button works with grafana 8.0+
- **Fix** - Added adhoc columns macro

## 1.1.2

- **Bug** - Add timerange to metricFindQuery

## 1.1.1

- **Bug** - Add timeout

## 1.1.0

- **Feature** - Add convention for showing logs panel in Explore

## 1.0.0

- Official release

## 0.12.7

- **Fix** - Ignore template vars when validating sql

## 0.12.6

- **Fix** - Time series builder - use time alias when grouping/ordering

## 0.12.5

- **Chore** - Dashboards

## 0.12.4

- **Fix** - timeseries where clause. make default db the default in visual editor

## 0.12.3

- **Fix** - When removing conditional all, check scoped vars (support repeating panels)

## 0.12.2

- **Fix** - When removing conditional all, only remove lines with variables

## 0.12.1

- **Fix** - Handle large decimals properly

## 0.12.0

- **Feature** - Time series builder: use $\_\_timeInterval macro on time field so buckets can be adjusted from query options.

## 0.11.0

- **Feature** - Time series: Hide fields, use group by in select, use time field in group by

## 0.10.0

- **Feature** - Ad-Hoc sourced by database or table

## 0.9.13

- **Fix** - Update sdk to show streaming errors

## 0.9.12

- **Fix** - Format check after ast change

## 0.9.11

- **Feature** - $**timeInterval(column) and $**interval_s macros

## 0.9.10

- **Fix** - Set format when using the new Run Query button.

## 0.9.9

- **Feature** - Query Builder.

## 0.9.8

- **Fix** - Detect Multi-line time series. Handle cases with functions.

## 0.9.7

- **Feature** - Multi-line time series.

## 0.9.6

- **Bug** - Change time template variable names.

## 0.9.5

- **Bug** - Fix global template variables.

## 0.9.4

- **Bug** - Fix query type variables.

## 0.9.3

- **Bug** - Support Array data types.

## 0.9.2

- **Bug** - Fix TLS model.

## 0.9.1

- **Feature** - Add secure toggle to config editor.

## 0.9.0

- Initial Beta release.<|MERGE_RESOLUTION|>--- conflicted
+++ resolved
@@ -3,12 +3,9 @@
 ## Unreleased
 
 ### Features
-<<<<<<< HEAD
+
 - Add JSON column sub-paths to column selection in query builder
-=======
-
 - Added events support in trace detail view.(https://github.com/grafana/clickhouse-datasource/pull/1128)
->>>>>>> 3bcc6f08
 
 ## 4.6.0
 
