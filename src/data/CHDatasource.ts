import {
  DataFrame,
  DataFrameView,
  DataQueryRequest,
  DataQueryResponse,
  DataSourceInstanceSettings,
  DataSourceWithLogsContextSupport,
  DataSourceWithSupplementaryQueriesSupport,
  getTimeZone,
  getTimeZoneInfo,
  LogRowContextOptions,
  LogRowContextQueryDirection,
  LogRowModel,
  MetricFindValue,
  QueryFixAction,
  ScopedVars,
  SupplementaryQueryOptions,
  SupplementaryQueryType,
  TypedVariableModel,
} from '@grafana/data';
import { DataSourceWithBackend, getTemplateSrv } from '@grafana/runtime';
import { Observable, map, firstValueFrom } from 'rxjs';
import { CHConfig } from 'types/config';
import { EditorType, CHQuery } from 'types/sql';
import {
  QueryType,
  AggregateColumn,
  AggregateType,
  BuilderMode,
  Filter,
  FilterOperator,
  TableColumn,
  OrderByDirection,
  QueryBuilderOptions,
  ColumnHint,
  TimeUnit,
  SelectedColumn,
} from 'types/queryBuilder';
import { AdHocFilter } from './adHocFilter';
import { cloneDeep, isEmpty, isString } from 'lodash';
import {
  DEFAULT_LOGS_ALIAS,
  getIntervalInfo,
  getTimeFieldRoundingClause,
  LOG_LEVEL_TO_IN_CLAUSE,
  queryLogsVolume,
  TIME_FIELD_ALIAS,
} from './logs';
import { generateSql, getColumnByHint, logAliasToColumnHints } from './sqlGenerator';
import otel from 'otel';
import { createElement as createReactElement, ReactNode } from 'react';
import { dataFrameHasLogLabelWithName, transformQueryResponseWithTraceAndLogLinks } from './utils';
import { pluginVersion } from 'utils/version';
import LogsContextPanel from 'components/LogsContextPanel';

export class Datasource
  extends DataSourceWithBackend<CHQuery, CHConfig>
  implements DataSourceWithSupplementaryQueriesSupport<CHQuery>,
  DataSourceWithLogsContextSupport<CHQuery>
{
  // This enables default annotation support for 7.2+
  annotations = {};
  settings: DataSourceInstanceSettings<CHConfig>;
  adHocFilter: AdHocFilter;
  skipAdHocFilter = false; // don't apply adhoc filters to the query
  adHocFiltersStatus = AdHocFilterStatus.none; // ad hoc filters only work with CH 22.7+
  adHocCHVerReq = { major: 22, minor: 7 };

  constructor(instanceSettings: DataSourceInstanceSettings<CHConfig>) {
    super(instanceSettings);
    this.settings = instanceSettings;
    this.adHocFilter = new AdHocFilter();
  }

  getDataProvider(
    type: SupplementaryQueryType,
    request: DataQueryRequest<CHQuery>
  ): Observable<DataQueryResponse> | undefined {
    if (!this.getSupportedSupplementaryQueryTypes().includes(type)) {
      return undefined;
    }
    switch (type) {
      case SupplementaryQueryType.LogsVolume:
        const logsVolumeRequest = cloneDeep(request);

        const intervalInfo = getIntervalInfo(logsVolumeRequest.scopedVars);
        logsVolumeRequest.interval = intervalInfo.interval;
        logsVolumeRequest.scopedVars.__interval = { value: intervalInfo.interval, text: intervalInfo.interval };
        logsVolumeRequest.hideFromInspector = true;
        if (intervalInfo.intervalMs !== undefined) {
          logsVolumeRequest.intervalMs = intervalInfo.intervalMs;
          logsVolumeRequest.scopedVars.__interval_ms = {
            value: intervalInfo.intervalMs,
            text: intervalInfo.intervalMs,
          };
        }

        const targets: CHQuery[] = [];
        logsVolumeRequest.targets.forEach((target) => {
          const supplementaryQuery = this.getSupplementaryLogsVolumeQuery(logsVolumeRequest, target);
          if (supplementaryQuery !== undefined) {
            targets.push(supplementaryQuery);
          }
        });

        if (!targets.length) {
          return undefined;
        }

        return queryLogsVolume(
          this,
          { ...logsVolumeRequest, targets },
          {
            range: logsVolumeRequest.range,
            targets: logsVolumeRequest.targets,
          }
        );
      default:
        return undefined;
    }
  }

  getSupportedSupplementaryQueryTypes(): SupplementaryQueryType[] {
    return [SupplementaryQueryType.LogsVolume];
  }

  getSupplementaryLogsVolumeQuery(logsVolumeRequest: DataQueryRequest<CHQuery>, query: CHQuery): CHQuery | undefined {
    if (
      query.editorType !== EditorType.Builder ||
      query.builderOptions.queryType !== QueryType.Logs ||
      query.builderOptions.mode !== BuilderMode.List ||
      query.builderOptions.database === '' ||
      query.builderOptions.table === ''
    ) {
      return undefined;
    }

    

    const timeColumn = getColumnByHint(query.builderOptions, ColumnHint.Time);
    if (timeColumn === undefined) {
      return undefined;
    }

    const columns: SelectedColumn[] = [];
    const aggregates: AggregateColumn[] = [];
    columns.push({
      name: getTimeFieldRoundingClause(logsVolumeRequest.scopedVars, timeColumn.name),
      alias: TIME_FIELD_ALIAS,
      hint: ColumnHint.Time
    });

    const logLevelColumn = getColumnByHint(query.builderOptions, ColumnHint.LogLevel);
    if (logLevelColumn) {
      // Generates aggregates like
      // sum(toString("log_level") IN ('dbug', 'debug', 'DBUG', 'DEBUG', 'Dbug', 'Debug')) AS debug
      const llf = `toString("${logLevelColumn.name}")`;
      let level: keyof typeof LOG_LEVEL_TO_IN_CLAUSE;
      for (level in LOG_LEVEL_TO_IN_CLAUSE) {
        aggregates.push({ aggregateType: AggregateType.Sum, column: `${llf} ${LOG_LEVEL_TO_IN_CLAUSE[level]}`, alias: level });
      }
    } else {
      // Count all logs if level column isn't selected
      aggregates.push({
        aggregateType: AggregateType.Count,
        column: '*',
        alias: DEFAULT_LOGS_ALIAS,
      });
    }

    const filters = (query.builderOptions.filters?.slice() || []).map(f => {
      // In order for a hinted filter to work, the hinted column must be SELECTed OR provide "key"
      // For this histogram query the "level" column isn't selected, so we must find the original column name
      if (f.hint && !f.key) {
        const originalColumn = getColumnByHint(query.builderOptions, f.hint);
        f.key = originalColumn?.alias || originalColumn?.name || '';
      }

      return f;
    });

    const logVolumeSqlBuilderOptions: QueryBuilderOptions = {
      database: query.builderOptions.database,
      table: query.builderOptions.table,
      queryType: QueryType.TimeSeries,
      filters,
      columns,
      aggregates,
      orderBy: [{ name: '', hint: ColumnHint.Time, dir: OrderByDirection.ASC }],
    };

    const logVolumeSupplementaryQuery = generateSql(logVolumeSqlBuilderOptions);
    return {
      pluginVersion,
      editorType: EditorType.Builder,
      builderOptions: logVolumeSqlBuilderOptions,
      rawSql: logVolumeSupplementaryQuery,
      refId: '',
    };
  }

<<<<<<< HEAD
  getSupplementaryQuery(options: SupplementaryQueryOptions, originalQuery: CHQuery): CHQuery | undefined {
=======
  getSupplementaryQuery(): CHQuery | undefined {
>>>>>>> 5881f296
    return undefined;
  }

  async metricFindQuery(query: CHQuery | string, options: any) {
    if (this.adHocFiltersStatus === AdHocFilterStatus.none) {
      this.adHocFiltersStatus = await this.canUseAdhocFilters();
    }
    const chQuery = isString(query) ? { rawSql: query, editorType: EditorType.SQL } : query;

    if (!(chQuery.editorType === EditorType.SQL || chQuery.editorType === EditorType.Builder || !chQuery.editorType)) {
      return [];
    }

    if (!chQuery.rawSql) {
      return [];
    }
    const frame = await this.runQuery(chQuery, options);
    if (frame.fields?.length === 0) {
      return [];
    }
    if (frame?.fields?.length === 1) {
      return frame?.fields[0]?.values.map((text) => ({ text, value: text }));
    }
    // convention - assume the first field is an id field
    const ids = frame?.fields[0]?.values;
    return frame?.fields[1]?.values.map((text, i) => ({ text, value: ids.get(i) }));
  }

  applyTemplateVariables(query: CHQuery, scoped: ScopedVars): CHQuery {
    let rawQuery = query.rawSql || '';
    // we want to skip applying ad hoc filters when we are getting values for ad hoc filters
    const templateSrv = getTemplateSrv();
    if (!this.skipAdHocFilter) {
      const adHocFilters = (templateSrv as any)?.getAdhocFilters(this.name);
      if (this.adHocFiltersStatus === AdHocFilterStatus.disabled && adHocFilters?.length > 0) {
        throw new Error(
          `Unable to apply ad hoc filters. Upgrade ClickHouse to >=${this.adHocCHVerReq.major}.${this.adHocCHVerReq.minor} or remove ad hoc filters for the dashboard.`
        );
      }
      rawQuery = this.adHocFilter.apply(rawQuery, adHocFilters);
    }
    this.skipAdHocFilter = false;
    rawQuery = this.applyConditionalAll(rawQuery, getTemplateSrv().getVariables());
    return {
      ...query,
      rawSql: this.replace(rawQuery, scoped) || '',
    };
  }

  applyConditionalAll(rawQuery: string, templateVars: TypedVariableModel[]): string {
    if (!rawQuery) {
      return rawQuery;
    }
    const macro = '$__conditionalAll(';
    let macroIndex = rawQuery.lastIndexOf(macro);

    while (macroIndex !== -1) {
      const params = this.getMacroArgs(rawQuery, macroIndex + macro.length - 1);
      if (params.length !== 2) {
        return rawQuery;
      }
      const templateVarParam = params[1].trim();
      const varRegex = new RegExp(/(?<=\$\{)[\w\d]+(?=\})|(?<=\$)[\w\d]+/);
      const templateVar = varRegex.exec(templateVarParam);
      let phrase = params[0];
      if (templateVar) {
        const key = templateVars.find((x) => x.name === templateVar[0]) as any;
        let value = key?.current.value.toString();
        if (value === '' || value === '$__all') {
          phrase = '1=1';
        }
      }
      rawQuery = rawQuery.replace(`${macro}${params[0]},${params[1]})`, phrase);
      macroIndex = rawQuery.lastIndexOf(macro);
    }
    return rawQuery;
  }

  // Support filtering by field value in Explore
  modifyQuery(query: CHQuery, action: QueryFixAction): CHQuery {
    if (query.editorType !== EditorType.Builder || !action.options || !action.options.key || !action.options.value) {
      return query;
    }

    const columnName = action.options.key;
    const actionFrame: DataFrame | undefined = (action as any).frame;
    const actionValue = action.options.value;

    // Find selected column by alias/name
    const lookupByAlias = query.builderOptions.columns?.find(c => c.alias === columnName); // Check all aliases first,
    const lookupByName = query.builderOptions.columns?.find(c => c.name === columnName);   // then try matching column name
    const lookupByLogsAlias = logAliasToColumnHints.has(columnName) ? getColumnByHint(query.builderOptions, logAliasToColumnHints.get(columnName)!) : undefined;
    const lookupByLogLabels = dataFrameHasLogLabelWithName(actionFrame, columnName) && getColumnByHint(query.builderOptions, ColumnHint.LogLabels);
    const column = lookupByAlias || lookupByName || lookupByLogsAlias || lookupByLogLabels;
    
    let nextFilters: Filter[] = (query.builderOptions.filters?.slice() || []);
    if (action.type === 'ADD_FILTER') {
      // we need to remove *any other EQ or NE* for the same field,
      // because we don't want to end up with two filters like `level=info` AND `level=error`
      nextFilters = nextFilters.filter(f =>
        !(
          f.type === 'string' &&
          ((column && column.hint && f.hint) ? f.hint === column.hint : f.key === columnName) &&
          (f.operator === FilterOperator.IsAnything || f.operator === FilterOperator.Equals || f.operator === FilterOperator.NotEquals)
        ) &&
        !(
          f.type.toLowerCase().startsWith('map') &&
          (column && lookupByLogLabels && f.mapKey === columnName) &&
          (f.operator === FilterOperator.IsAnything || f.operator === FilterOperator.Equals || f.operator === FilterOperator.NotEquals)
        )
      );

      nextFilters.push({
        condition: 'AND',
        key: (column && column.hint) ? '' : columnName,
        hint: (column && column.hint) ? column.hint : undefined,
        mapKey: lookupByLogLabels ? columnName : undefined,
        type: lookupByLogLabels ? 'Map(String, String)' : 'string',
        filterType: 'custom',
        operator: FilterOperator.Equals,
        value: actionValue,
      });
    } else if (action.type === 'ADD_FILTER_OUT') {
      // with this we might want to add multiple values as NE filters
      // for example, `level != info` AND `level != debug`
      // thus, here we remove only exactly matching NE filters or an existing EQ filter for this field
      nextFilters = nextFilters.filter(f =>
        !(
          (f.type === 'string' &&
            ((column && column.hint && f.hint) ? f.hint === column.hint : f.key === columnName) &&
            'value' in f && f.value === actionValue &&
            (f.operator === FilterOperator.IsAnything || f.operator === FilterOperator.NotEquals)
          ) ||
          (
            f.type === 'string' &&
            ((column && column.hint && f.hint) ? f.hint === column.hint : f.key === columnName) &&
            (f.operator === FilterOperator.IsAnything || f.operator === FilterOperator.Equals)
          ) ||
          (
            f.type.toLowerCase().startsWith('map') &&
            (column && lookupByLogLabels && f.mapKey === columnName) &&
            (f.operator === FilterOperator.IsAnything || f.operator === FilterOperator.Equals)
          )
        )
      );

      nextFilters.push({
        condition: 'AND',
        key: (column && column.hint) ? '' : columnName,
        hint: (column && column.hint) ? column.hint : undefined,
        mapKey: lookupByLogLabels ? columnName : undefined,
        type: lookupByLogLabels ? 'Map(String, String)' : 'string',
        filterType: 'custom',
        operator: FilterOperator.NotEquals,
        value: actionValue,
      });
    }

    // the query is updated to trigger the URL update and propagation to the panels
    const nextOptions = { ...query.builderOptions, filters: nextFilters };
    return {
      ...query,
      rawSql: generateSql(nextOptions),
      builderOptions: nextOptions,
    };
  }

  private getMacroArgs(query: string, argsIndex: number): string[] {
    const args = [] as string[];
    const re = /\(|\)|,/g;
    let bracketCount = 0;
    let lastArgEndIndex = 1;
    let regExpArray: RegExpExecArray | null;
    const argsSubstr = query.substring(argsIndex, query.length);
    while ((regExpArray = re.exec(argsSubstr)) !== null) {
      const foundNode = regExpArray[0];
      if (foundNode === '(') {
        bracketCount++;
      } else if (foundNode === ')') {
        bracketCount--;
      }
      if (foundNode === ',' && bracketCount === 1) {
        args.push(argsSubstr.substring(lastArgEndIndex, re.lastIndex - 1));
        lastArgEndIndex = re.lastIndex;
      }
      if (bracketCount === 0) {
        args.push(argsSubstr.substring(lastArgEndIndex, re.lastIndex - 1));
        return args;
      }
    }
    return [];
  }

  private replace(value?: string, scopedVars?: ScopedVars) {
    if (value !== undefined) {
      return getTemplateSrv().replace(value, scopedVars, this.format);
    }
    return value;
  }

  private format(value: any) {
    if (Array.isArray(value)) {
      return `'${value.join("','")}'`;
    }
    return value;
  }

  getDefaultDatabase(): string {
    return this.settings.jsonData.defaultDatabase || 'default';
  }

  getDefaultTable(): string | undefined {
    return this.settings.jsonData.defaultTable;
  }

  getDefaultLogsDatabase(): string | undefined {
    return this.settings.jsonData.logs?.defaultDatabase;
  }

  getDefaultLogsTable(): string | undefined {
    return this.settings.jsonData.logs?.defaultTable;
  }

  getDefaultLogsColumns(): Map<ColumnHint, string> {
    const result = new Map<ColumnHint, string>();
    const logsConfig = this.settings.jsonData.logs;
    if (!logsConfig) {
      return result;
    }

    const otelEnabled = logsConfig.otelEnabled;
    const otelVersion = logsConfig.otelVersion;

    const otelConfig = otel.getVersion(otelVersion);
    if (otelEnabled && otelConfig) {
      return otelConfig.logColumnMap;
    }

    logsConfig.timeColumn && result.set(ColumnHint.Time, logsConfig.timeColumn);
    logsConfig.levelColumn && result.set(ColumnHint.LogLevel, logsConfig.levelColumn);
    logsConfig.messageColumn && result.set(ColumnHint.LogMessage, logsConfig.messageColumn);

    return result;
  }

  shouldSelectLogContextColumns(): boolean {
    return this.settings.jsonData.logs?.selectContextColumns || false;
  }

  getLogContextColumnNames(): string[] {
    return this.settings.jsonData.logs?.contextColumns || [];
  }

  /**
   * Get configured OTEL version for logs. Returns undefined when versioning is disabled/unset.
   */
  getLogsOtelVersion(): string | undefined {
    const logConfig = this.settings.jsonData.logs;
    return logConfig?.otelEnabled ? (logConfig.otelVersion || undefined) : undefined;
  }

  getDefaultTraceDatabase(): string | undefined {
    return this.settings.jsonData.traces?.defaultDatabase;
  }

  getDefaultTraceTable(): string | undefined {
    return this.settings.jsonData.traces?.defaultTable;
  }

  getDefaultTraceColumns(): Map<ColumnHint, string> {
    const result = new Map<ColumnHint, string>();
    const traceConfig = this.settings.jsonData.traces;
    if (!traceConfig) {
      return result;
    }

    const otelEnabled = traceConfig.otelEnabled;
    const otelVersion = traceConfig.otelVersion;

    const otelConfig = otel.getVersion(otelVersion);
    if (otelEnabled && otelConfig) {
      return otelConfig.traceColumnMap;
    }

    traceConfig.traceIdColumn && result.set(ColumnHint.TraceId, traceConfig.traceIdColumn);
    traceConfig.spanIdColumn && result.set(ColumnHint.TraceSpanId, traceConfig.spanIdColumn);
    traceConfig.operationNameColumn && result.set(ColumnHint.TraceOperationName, traceConfig.operationNameColumn);
    traceConfig.parentSpanIdColumn && result.set(ColumnHint.TraceParentSpanId, traceConfig.parentSpanIdColumn);
    traceConfig.serviceNameColumn && result.set(ColumnHint.TraceServiceName, traceConfig.serviceNameColumn);
    traceConfig.durationColumn && result.set(ColumnHint.TraceDurationTime, traceConfig.durationColumn);
    traceConfig.startTimeColumn && result.set(ColumnHint.Time, traceConfig.startTimeColumn);
    traceConfig.tagsColumn && result.set(ColumnHint.TraceTags, traceConfig.tagsColumn);
    traceConfig.serviceTagsColumn && result.set(ColumnHint.TraceServiceTags, traceConfig.serviceTagsColumn);

    return result;
  }

  /**
   * Get configured OTEL version for traces. Returns undefined when versioning is disabled/unset.
   */
  getTraceOtelVersion(): string | undefined {
    const traceConfig = this.settings.jsonData.traces;
    return traceConfig?.otelEnabled ? (traceConfig.otelVersion || undefined) : undefined;
  }

  getDefaultTraceDurationUnit(): TimeUnit {
    return this.settings.jsonData.traces?.durationUnit as TimeUnit || TimeUnit.Nanoseconds;
  }

  async fetchDatabases(): Promise<string[]> {
    return this.fetchData('SHOW DATABASES');
  }

  async fetchTables(db?: string): Promise<string[]> {
    const rawSql = db ? `SHOW TABLES FROM "${db}"` : 'SHOW TABLES';
    return this.fetchData(rawSql);
  }

  /**
   * Used to populate suggestions in the filter editor for Map columns.
   * 
   * Samples rows to get a unique set of keys for the map.
   * May not include ALL keys for a given dataset.
   * 
   * TODO: This query can be slow/expensive
   */
  async fetchUniqueMapKeys(mapColumn: string, db: string, table: string): Promise<string[]> {
    const rawSql = `SELECT DISTINCT arrayJoin(${mapColumn}.keys) as keys FROM "${db}"."${table}" LIMIT 1000`;
    return this.fetchData(rawSql);
  }

  async fetchEntities() {
    return this.fetchTables();
  }

  async fetchFields(database: string, table: string): Promise<string[]> {
    return this.fetchData(`DESC TABLE "${database}"."${table}"`);
  }

  /**
   * Fetches column suggestions from the table schema.
   */
  async fetchColumnsFromTable(database: string | undefined, table: string): Promise<TableColumn[]> {
    const prefix = Boolean(database) ? `"${database}".` : '';
    const rawSql = `DESC TABLE ${prefix}"${table}"`;
    const frame = await this.runQuery({ rawSql });
    if (frame.fields?.length === 0) {
      return [];
    }
    const view = new DataFrameView(frame);
    return view.map(item => ({
      name: item[0],
      type: item[1],
      label: item[0],
      picklistValues: [],
    }));
  }

  /**
   * Fetches column suggestions from an alias definition table.
   */
  async fetchColumnsFromAliasTable(fullTableName: string): Promise<TableColumn[]> {
    const rawSql = `SELECT alias, select, "type" FROM ${fullTableName}`;
    const frame = await this.runQuery({ rawSql });
    if (frame.fields?.length === 0) {
      return [];
    }
    const view = new DataFrameView(frame);
    return view.map(item => ({
      name: item[1],
      type: item[2],
      label: item[0],
      picklistValues: [],
    }));
  }

  getAliasTable(targetDatabase: string | undefined, targetTable: string): string | null {
    const aliasEntries = this.settings?.jsonData?.aliasTables || [];
    const matchedEntry = aliasEntries.find(e => {
      const matchDatabase = !e.targetDatabase || (e.targetDatabase === targetDatabase);
      const matchTable = e.targetTable === targetTable;
      return matchDatabase && matchTable;
    }) || null;

    if (matchedEntry === null) {
      return null;
    }

    const aliasDatabase = matchedEntry.aliasDatabase || targetDatabase || null;
    const aliasTable = matchedEntry.aliasTable;
    const prefix = Boolean(aliasDatabase) ? `"${aliasDatabase}".` : '';
    return `${prefix}"${aliasTable}"`;
  }

  async fetchColumns(database: string | undefined, table: string): Promise<TableColumn[]> {
    const fullAliasTableName = this.getAliasTable(database, table);
    if (fullAliasTableName !== null) {
      return this.fetchColumnsFromAliasTable(fullAliasTableName);
    }

    return this.fetchColumnsFromTable(database, table);
  }

  private async fetchData(rawSql: string) {
    const frame = await this.runQuery({ rawSql });
    return this.values(frame);
  }

  private getTimezone(request: DataQueryRequest<CHQuery>): string | undefined {
    // timezone specified in the time picker
    if (request.timezone && request.timezone !== 'browser') {
      return request.timezone;
    }
    // fall back to the local timezone
    const localTimezoneInfo = getTimeZoneInfo(getTimeZone(), Date.now());
    return localTimezoneInfo?.ianaName;
  }

  query(request: DataQueryRequest<CHQuery>): Observable<DataQueryResponse> {
    const targets = request.targets
      // filters out queries disabled in UI
      .filter((t) => t.hide !== true)
      // attach timezone information
      .map((t) => {
        return {
          ...t,
          meta: {
            ...t?.meta,
            timezone: this.getTimezone(request),
          },
        };
      });

    return super.query({
      ...request,
      targets,
    }).pipe(map((res: DataQueryResponse) => transformQueryResponseWithTraceAndLogLinks(this, request, res)));
  }

  private runQuery(request: Partial<CHQuery>, options?: any): Promise<DataFrame> {
    return new Promise((resolve) => {
      const req = {
        targets: [{ ...request, refId: String(Math.random()) }],
        range: options ? options.range : (getTemplateSrv() as any).timeRange,
      } as DataQueryRequest<CHQuery>;
      this.query(req).subscribe((res: DataQueryResponse) => {
        resolve(res.data[0] || { fields: [] });
      });
    });
  }

  private values(frame: DataFrame) {
    if (frame.fields?.length === 0) {
      return [];
    }
    return frame?.fields[0]?.values.map((text) => text);
  }

  async getTagKeys(): Promise<MetricFindValue[]> {
    if (this.adHocFiltersStatus === AdHocFilterStatus.disabled || this.adHocFiltersStatus === AdHocFilterStatus.none) {
      this.adHocFiltersStatus = await this.canUseAdhocFilters();
      if (this.adHocFiltersStatus === AdHocFilterStatus.disabled) {
        return {} as MetricFindValue[];
      }
    }
    const { type, frame } = await this.fetchTags();
    if (type === TagType.query) {
      return frame.fields.map((f) => ({ text: f.name }));
    }
    const view = new DataFrameView(frame);
    return view.map((item) => ({
      text: `${item[2]}.${item[0]}`,
    }));
  }

  async getTagValues({ key }: any): Promise<MetricFindValue[]> {
    const { type } = this.getTagSource();
    this.skipAdHocFilter = true;
    if (type === TagType.query) {
      return this.fetchTagValuesFromQuery(key);
    }
    return this.fetchTagValuesFromSchema(key);
  }

  private async fetchTagValuesFromSchema(key: string): Promise<MetricFindValue[]> {
    const { from } = this.getTagSource();
    const [table, col] = key.split('.');
    const source = from?.includes('.') ? `${from.split('.')[0]}.${table}` : table;
    const rawSql = `select distinct ${col} from ${source} limit 1000`;
    const frame = await this.runQuery({ rawSql });
    if (frame.fields?.length === 0) {
      return [];
    }
    const field = frame.fields[0];
    // Convert to string to avoid https://github.com/grafana/grafana/issues/12209
    return field.values
      .filter((value) => value !== null)
      .map((value) => {
        return { text: String(value) };
      });
  }

  private async fetchTagValuesFromQuery(key: string): Promise<MetricFindValue[]> {
    const { frame } = await this.fetchTags();
    const field = frame.fields.find((f) => f.name === key);
    if (field) {
      // Convert to string to avoid https://github.com/grafana/grafana/issues/12209
      return field.values
        .filter((value) => value !== null)
        .map((value) => {
          return { text: String(value) };
        });
    }
    return [];
  }

  private async fetchTags(): Promise<Tags> {
    const tagSource = this.getTagSource();
    this.skipAdHocFilter = true;

    if (tagSource.source === undefined) {
      const rawSql = 'SELECT name, type, table FROM system.columns';
      const results = await this.runQuery({ rawSql });
      return { type: TagType.schema, frame: results };
    }

    if (tagSource.type === TagType.query) {
      this.adHocFilter.setTargetTableFromQuery(tagSource.source);
    }

    const results = await this.runQuery({ rawSql: tagSource.source });
    return { type: tagSource.type, frame: results };
  }

  private getTagSource() {
    // @todo https://github.com/grafana/grafana/issues/13109
    const ADHOC_VAR = '$clickhouse_adhoc_query';
    const defaultDatabase = this.getDefaultDatabase();
    let source = getTemplateSrv().replace(ADHOC_VAR);
    if (source === ADHOC_VAR && isEmpty(defaultDatabase)) {
      return { type: TagType.schema, source: undefined };
    }
    source = source === ADHOC_VAR ? defaultDatabase! : source;
    if (source.toLowerCase().startsWith('select')) {
      return { type: TagType.query, source };
    }
    if (!source.includes('.')) {
      const sql = `SELECT name, type, table FROM system.columns WHERE database IN ('${source}')`;
      return { type: TagType.schema, source: sql, from: source };
    }
    const [db, table] = source.split('.');
    const sql = `SELECT name, type, table FROM system.columns WHERE database IN ('${db}') AND table = '${table}'`;
    return { type: TagType.schema, source: sql, from: source };
  }

  // Returns true if ClickHouse's version is greater than or equal to 22.7
  // 22.7 added 'settings additional_table_filters' which is used for ad hoc filters
  private async canUseAdhocFilters(): Promise<AdHocFilterStatus> {
    this.skipAdHocFilter = true;
    const data = await this.fetchData(`SELECT version()`);
    try {
      const verString = (data[0] as unknown as string).split('.');
      const ver = { major: Number.parseInt(verString[0], 10), minor: Number.parseInt(verString[1], 10) };
      return ver.major > this.adHocCHVerReq.major ||
        (ver.major === this.adHocCHVerReq.major && ver.minor >= this.adHocCHVerReq.minor)
        ? AdHocFilterStatus.enabled
        : AdHocFilterStatus.disabled;
    } catch (err) {
      console.error(`Unable to parse ClickHouse version: ${err}`);
      throw err;
    }
  }

  // interface DataSourceWithLogsContextSupport
  getLogContextColumnsFromLogRow(row: LogRowModel): LogContextColumn[] {
    const contextColumnNames = this.getLogContextColumnNames();
    const contextColumns: LogContextColumn[] = [];

    for (let columnName of contextColumnNames) {
      const isMapKey = columnName.includes('[\'') && columnName.includes('\']');
      let mapName = '';
      let keyName = '';
      if (isMapKey) {
        mapName = columnName.substring(0, columnName.indexOf('['));
        keyName = columnName.substring(columnName.indexOf('[\'') + 2, columnName.lastIndexOf('\']'));
      }

      const field = row.dataFrame.fields.find(f => (
        // exact column name match
        f.name === columnName ||
        (isMapKey && (
          // entire map was selected
          f.name === mapName ||
           // single key was selected from map
          f.name === `arrayElement(${mapName}, '${keyName}')`
        ))
      ));
      if (!field) {
        continue;
      }

      let value = field.values.get(row.rowIndex);
      if (value && field.type === 'other' && isMapKey) {
        value = value[keyName];
      }

      if (!value) {
        continue;
      }

      let contextColumnName: string;
      if (isMapKey) {
        contextColumnName = `${mapName}['${keyName}']`;
      } else {
        contextColumnName = columnName;
      }

      contextColumns.push({
        name: contextColumnName,
        value
      });
    }

    return contextColumns;
  }


  /**
   * Runs a query based on a single log row and a direction (forward/backward)
   * 
   * Will remove all filters and ORDER BYs, and will re-add them based on the configured context columns.
   * Context columns are used to narrow down to a single logging unit as defined by your logging infrastructure.
   * Typically this will be a single service, or container/pod in docker/k8s.
   * 
   * If no context columns can be matched from the selected data frame, then the query is not run.
   */
  async getLogRowContext(row: LogRowModel, options?: LogRowContextOptions, query?: CHQuery | undefined, cacheFilters?: boolean): Promise<DataQueryResponse> {
    if (!query) {
      throw new Error('Missing query for log context');
    } else if (!options || !options.direction || options.limit === undefined) {
      throw new Error('Missing log context options for query');
    } else if (query.editorType === EditorType.SQL || !query.builderOptions) {
      throw new Error('Log context feature only works for builder queries');
    }

    const contextQuery = cloneDeep(query);
    contextQuery.refId = '';
    const builderOptions = contextQuery.builderOptions;
    builderOptions.limit = options.limit;

    if (!getColumnByHint(builderOptions, ColumnHint.Time)) {
      throw new Error('Missing time column for log context');
    }

    builderOptions.orderBy = [];
    builderOptions.orderBy.push({
      name: '',
      hint: ColumnHint.Time,
      dir: options.direction === LogRowContextQueryDirection.Forward ? OrderByDirection.ASC : OrderByDirection.DESC
    });

    builderOptions.filters = [];
    builderOptions.filters.push({
      operator: options.direction === LogRowContextQueryDirection.Forward ? FilterOperator.GreaterThanOrEqual : FilterOperator.LessThanOrEqual,
      filterType: 'custom',
      hint: ColumnHint.Time,
      key: '',
      value: `fromUnixTimestamp64Nano(${row.timeEpochNs})`,
      type: 'datetime',
      condition: 'AND'
    });

    const contextColumns = this.getLogContextColumnsFromLogRow(row);
    if (contextColumns.length < 1) {
      throw new Error('Unable to match any log context columns');
    }

    const contextColumnFilters: Filter[] = contextColumns.map(c => ({
      operator: FilterOperator.Equals,
      filterType: 'custom',
      key: c.name,
      value: c.value,
      type: 'string',
      condition: 'AND'
    }));
    builderOptions.filters.push(...contextColumnFilters);

    contextQuery.rawSql = generateSql(builderOptions);
    const req = {
      targets: [contextQuery],
    } as DataQueryRequest<CHQuery>;

    return await firstValueFrom(this.query(req));
  }

  /**
   * Unused + deprecated but required by interface, log context button is always visible now
   * https://github.com/grafana/grafana/issues/66819
   */
  showContextToggle(row?: LogRowModel): boolean {
    return true;
  }
  
  /**
   * Returns a React component that is displayed in the top portion of the log context panel
   */
  getLogRowContextUi(row: LogRowModel, runContextQuery?: (() => void) | undefined, query?: CHQuery | undefined): ReactNode {
    const contextColumns = this.getLogContextColumnsFromLogRow(row);
    return createReactElement(LogsContextPanel, { columns: contextColumns, datasourceUid: this.uid });
  }
}

enum TagType {
  query,
  schema,
}

enum AdHocFilterStatus {
  none = 0,
  enabled,
  disabled,
}

interface Tags {
  type?: TagType;
  frame: DataFrame;
}

export interface LogContextColumn {
  name: string;
  value: string;
}<|MERGE_RESOLUTION|>--- conflicted
+++ resolved
@@ -199,11 +199,7 @@
     };
   }
 
-<<<<<<< HEAD
   getSupplementaryQuery(options: SupplementaryQueryOptions, originalQuery: CHQuery): CHQuery | undefined {
-=======
-  getSupplementaryQuery(): CHQuery | undefined {
->>>>>>> 5881f296
     return undefined;
   }
 
