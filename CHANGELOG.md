# Changelog

## Unreleased

<<<<<<< HEAD
### Features

- Added "Labels" column selector to the log query builder
=======
### Fixes

- Added warning for when `uid` is missing in provisioned datasources.
- Map filters in the query builder now correctly show the key instead of the column name
- Updated and fixed missing `system.dashboards` dashboard in list of dashboards
>>>>>>> d3b8e674

## 4.3.2

### Fixes

- Optimized performance for types dependent on the JSON converter
- Dependency updates

## 4.3.1

### Features

- Added preset dashboard from `system.dashboards` table

### Fixes

- Fix trace start times in trace ID mode (#900)
- Fixed OTel dashboard that waa failing to import (#908)

## 4.3.0

### Features

- Added OpenTelemetry dashboard (#884)

### Fixes

- Fix support for LowCardinality strings (#857)
- Update trace queries to better handle time fields (#890)
- Dependency bumps

## 4.2.0

### Features

- Added `$__dateTimeFilter()` macro for conveniently filtering a PRIMARY KEY composed of Date and DateTime columns.

## 4.1.0

### Features

- Added the ability to define column alias tables in the config, which simplifies query syntax for tables with a known schema.

## 4.0.8

### Fixes

- Fixed `IN` operator escaping the entire string (specifically with `Nullable(String)`), also added `FixedString(N)` (#830)
- Fixed query builder filter editor on alert rules page (#828)

## 4.0.7

- Upgrade dependencies

## 4.0.6

### Fixes

- Add support for configuring proxy options from context rather than environment variables (supported by updating `sqlds`) (#799)

## 4.0.5

### Fixes

- Fixed converter regex for `Nullable(IP)` and `Nullable(String)`. It won't match to `Array(Nullable(IP))` or `Array(Nullable(String))` any more. (#783)
- Updated `grafana-plugin-sdk-go` to fix a PDC issue. More details [here](https://github.com/grafana/grafana-plugin-sdk-go/releases/tag/v0.217.0) (#790)

## 4.0.4

### Fixes

- Changed trace timestamp table from the constant `otel_traces_trace_id_ts` to a suffix `_trace_id_ts` applied to the current table name.

## 4.0.3

### Features

- Added `$__fromTime_ms` macro that represents the dashboard "from" time in milliseconds using a `DateTime64(3)`
- Added `$__toTime_ms` macro that represents the dashboard "to" time in milliseconds using a `DateTime64(3)`
- Added `$__timeFilter_ms` macro that uses `DateTime64(3)` for millisecond precision time filtering
- Re-added query type selector in dashboard view. This was only visible in explore view, but somehow it affects dashboard view, and so it has been re-added. (#730)
- When OTel is enabled, Trace ID queries now use a skip index to optimize exact ID lookups on large trace datasets (#724)

### Fixes

- Fixed performance issues caused by `$__timeFilter` using a `DateTime64(3)` instead of `DateTime` (#699)
- Fixed trace queries from rounding span durations under 1ms to `0` (#720)
- Fixed AST error when including Grafana macros/variables in SQL (#714)
- Fixed empty builder options when switching from SQL Editor back to Query Editor
- Fix SQL Generator including "undefined" in `FROM` when database isn't defined
- Allow adding spaces in multi filters (such as `WHERE .. IN`)
- Fixed missing `AND` keyword when adding a filter to a Trace ID query 

## 4.0.2

### Fixes

- Fixed migration script not running when opening an existing v3 config

## 4.0.1

### Fixes

- Set `protocol` to `native` by default in config view. Fixes the "default port" description.

## 4.0.0

### Features

Version 4.0.0 contains major revisions to the query builder and datasource configuration settings.

#### Query Builder

- Completely rebuilt query builder to have specialized editors for Table, Logs, Time Series, and Traces.
- Completely rebuilt SQL generator to support more complicated and dynamic queries.
- Updated query builder options structure to be clearer and support more complex queries.
- Updated database/table selector to be in a more convenient location. Database and table options are automatically selected on initial load.
- Upgraded query builder state management so queries stay consistent when saving/editing/sharing queries.
- Separated Table and Time Series query builders. Table view operates as a catch-all for queries that don't fit the other query types.
- Combined "format" into the query type switcher for simplicity. The query tab now changes the builder view and the display format when on the Explore page. This includes the raw SQL editor.
- Added an OTEL switch for logs and trace views. This will allow for quicker query building for those using the OTEL exporter for ClickHouse.
- Updated Time Series query builder with dedicated Time column. Default filters are added on-load.
- Added an `IS ANYTHING` filter that acts as a placeholder for easily editing later (useful for query templates/bookmarks on the Explore page.)
- Added better support for Map types on the Filter editor.
- LIMIT editor can now be set to 0 to be excluded from the query.
- Table and Time Series views now have a simple / aggregate mode, depending on the query complexity.
- Updated the logs histogram query to use the new query builder options and column hints.
- Added Logs query builder with dedicated Time, Level, and Message columns. Includes OTEL switch for automatically loading OTEL schema columns. Default filters are added on-load.
- Added Trace query builder with dedicated trace columns. Includes OTEL switch for automatically loading OTEL schema columns. Default filters are added on-load.
- Updated data panel filtering to append filters with column hints. Visible in logs view when filtering by a specific level. Instead of referencing a column by name, it will use its hint.
- Order By now lists aggregates by their full name + alias.
- Order By column allows for custom value to be typed in.
- Aggregate column name allows for custom value to be typed in.
- Filter editor allows for custom column names to be typed in.
- Increased width of filter value text input.
- Columns with the `Map*` type now show a `[]` at the end to indicate they are complex types. For example, `SpanAttributes[]`.
- Filter editor now has a dedicated field for map key. You can now select a map column and its key separately. For example, `SpanAttributes['key']`.
- Map types now load a sample of options when editing the `key` for the map. This doesn't include all unique values, but for most datasets it should be a convenience.
- Added column hints, which offers better linking across query components when working with columns and filters. For example, a filter can be added for the `Time` column, even without knowing what the time column name is yet. This enables better SQL generation that is "aware" of a column's intended use.

### Plugin Backend
- Added migration logic for `v3` configs going to `v4+`. This is applied when the config is loaded when building a database connection.
- `$__timeFilter`, `$__fromTime`, and `$__toTime` macros now convert to `DateTime64(3)` for better server-side type conversion. Also enables millisecond precision time range filtering.

#### Datasource Configuration
- Added migration script for `v3.x` configurations to `v4+`. This runs automatically when opening/saving the datasource configuration.
- Renamed config value `server` to `host`.
- Renamed config value `timeout` to the more specific `dial_timeout`.
- Updated labeling for port selection. The default port will now change depending on native/http and secure/unsecure setting.
- Rearranged fields and sections to flow better for initial setup of a new datasource.
- Added plugin version to config data for easier config version migrations in the future.
- Added fields for setting default values for database/table.
- Added section for setting default log database/table/columns. Includes OTEL. These are used when using the log query builder.
- Added section for setting default trace database/table/columns. Includes OTEL. These are used when using the trace query builder.
- Added OTEL switches for logs/traces for quicker query building. OTEL defaults to the latest version, and will auto update if kept on this setting.
- Increased width of inputs for typically long values (server URL, path, etc.)
- Allow adding custom HTTP headers with either plain text or secure credentials. [#633](https://github.com/grafana/clickhouse-datasource/pull/633)
- Add `path` setting to specify an additional URL path when using the HTTP protocol. [#512](https://github.com/grafana/clickhouse-datasource/pull/512)

### Fixes

- Queries will now remain consistent when reloading/editing a previously saved query.
- Fixed default Ad-Hoc filters. [#650](https://github.com/grafana/clickhouse-datasource/pull/650)
- Fixed Ad-Hoc filters parsing numeric fields. [#629](https://github.com/grafana/clickhouse-datasource/pull/629)
- Fixed majority of usability quirks with redesigned query builder.

### Upgrades

- Updated all dependencies to latest compatible versions (Includes Dependabot PRs)

## 3.3.0

### Features

- Support Point geo data type.

### Fixes

- Fix timeInterval_ms macro.
- Fix Table summary and Parts over time panels in Data Analysis dashboard.

### Upgrades

- Upgrade [grafana-plugin-sdk-go](https://github.com/grafana/grafana-plugin-sdk-go).

## 3.2.0

### Features

- Add `timeInterval_ms` macro to allow higher precision queries on DateTime64 columns. [#462](https://github.com/grafana/clickhouse-datasource/pull/462).

### Fixes

- Ensure databases, tables, and columns are escaped correctly. [#460](https://github.com/grafana/clickhouse-datasource/pull/460).
- Fix conditionAll handling. [#459](https://github.com/grafana/clickhouse-datasource/pull/459).
- Fix support for ad-hoc regexp filters: `=~`, `!~` [#414](https://github.com/grafana/clickhouse-datasource/pull/414).
- Do not create malformed adhoc filters [#451](https://github.com/grafana/clickhouse-datasource/pull/451). invalid values will be ignored.
- Fix auto formatting by reverting to table correctly. [#469](https://github.com/grafana/clickhouse-datasource/pull/469).
- Fix parsing of numeric configuration values in `yaml` file. [#456](https://github.com/grafana/clickhouse-datasource/pull/456).

## 3.1.0

- Stable release of v3.0.4-beta

## 3.0.4-beta

- Update Grafana dependencies to >=v9.0.0
- **Feature** - [Add support for the secure socks proxy](https://github.com/grafana/clickhouse-datasource/pull/389)

## 3.0.3-beta

- Update ClickHouse driver to v2.9.2

## 3.0.2-beta

- Custom ClickHouse settings can be set in data source settings. [Allow passing custom ClickHouse settings in datasource](https://github.com/grafana/clickhouse-datasource/pull/366)
- Histogram UI fixes [Histogram UI fixes](https://github.com/grafana/clickhouse-datasource/pull/363)
  - Support filter/filter out logs view actions
  - Fix undefined database name by default
  - Reset level and time field properly on table/database change
  - Make it possible to clear the level field (so the histogram will render without grouping by level)
  - Fix filter value that gets stuck in the UI
- Tracing dashboard added to default dashboards. [Tracing dashboard ](https://github.com/grafana/clickhouse-datasource/pull/336)

## 3.0.1-beta

- Users on v8.x of Grafana are encouraged to continue to use v2.2.0 of the plugin.
- Users of Grafana v9.x can use v3 however it is beta and may contain bugs.

## 3.0.0

- **Feature** - [Logs volume histogram support](https://github.com/grafana/clickhouse-datasource/pull/352)
- **Chore** - Update clickhouse-go to v2.8.1

## 2.2.1

- **Chore** - Backend binaries compiled with latest go version 1.20.4
- Custom ClickHouse settings can be set in data source settings. Allow passing custom [ClickHouse settings in datasource](https://github.com/grafana/clickhouse-datasource/pull/371)
- Standard Golang HTTP proxy environment variables support (`HTTP_PROXY`/`HTTPS_PROXY`/`NO_PROXY`). See [FromEnvironment](https://pkg.go.dev/golang.org/x/net/http/httpproxy#FromEnvironment) for more information. If the Grafana instance is started with one of these env variables, the driver will automatically load them now.

## 2.2.0

- **Feature** - [Support format dropdown and support for rendering traces](https://github.com/grafana/clickhouse-datasource/pull/329)

## 2.1.1

- **Fix** - [Date and Date32 type normalization with user's timezone](https://github.com/grafana/clickhouse-datasource/pull/314)

## 2.1.0

- **Fix** - Quote table names with dots by @slvrtrn in https://github.com/grafana/clickhouse-datasource/pull/298
- Add a predefined TimeRange filter if there is at least one DateTime\* column by @slvrtrn in https://github.com/grafana/clickhouse-datasource/pull/304

## 2.0.7

- **Fix** - Empty template variables used with the conditionalAll macro work the same as selecting All. [Allow empty Inputs for $\_\_conditionalAll](https://github.com/grafana/clickhouse-datasource/issues/262)
- **Fix** - Intervals are limited to 1 second. [limit $\_\_interval_s to at least 1 second](https://github.com/grafana/clickhouse-datasource/pull/270)
- **Chore** - Bump ClickHouse go API to v2.5.1 [Bump github.com/ClickHouse/clickhouse-go/v2 from 2.4.3 to 2.5.1](https://github.com/grafana/clickhouse-datasource/pull/283)

## 2.0.6

- **Chore** - Backend binaries compiled with latest go version 1.19.4
- **Chore** - Backend grafana dependencies updated to latest version
- **Chore** - Clickhouse-go client updated to [v2.4.3](https://github.com/ClickHouse/clickhouse-go/blob/main/CHANGELOG.md#243-2022-11-30)

## 2.0.5

- **Chore** - Update sqlds to 2.3.17 which fixes complex macro queries
- **Chore** - Backend grafana dependency updated
- **Fix** - Allow default protocol toggle value when saving in settings

## 2.0.4

- **Fix** - Query builder: allow custom filter values for fields with [`Map`](https://clickhouse.com/docs/en/sql-reference/data-types/map/) type

## 2.0.3

- **Chore** - Backend binaries compiled with latest go version 1.19.3
- **Chore** - Backend grafana dependencies updated

## 2.0.2

- **Feature** - Update sqlds to 2.3.13 which fixes some macro queries

## 2.0.1

- **Bug** - Now works with Safari. Safari does not support regex look aheads

## 2.0.0

- **Feature** - Upgrade driver to support HTTP
- **Feature** - Changed how ad hoc filters work with a settings option provided in CH 22.7
- **Feature** - Conditional alls are now handled with a conditional all function. The function checks if the second parameter is a template var set to all, if it then replaces the function with 1=1, and if not set the function to the first parameter.
- **Bug** - Visual query builder can use any date type for time field
- **Fix** - 'any' is now an aggregation type in the visual query builder
- **Fix** - Time filter macros can be used in the adhoc query
- **Bug** - Time interval macro cannot have an interval of 0
- **Fix** - Update drive to v2.1.0
- **Bug** - Expand query button works with grafana 8.0+
- **Fix** - Added adhoc columns macro

## 1.1.2

- **Bug** - Add timerange to metricFindQuery

## 1.1.1

- **Bug** - Add timeout

## 1.1.0

- **Feature** - Add convention for showing logs panel in Explore

## 1.0.0

- Official release

## 0.12.7

- **Fix** - Ignore template vars when validating sql

## 0.12.6

- **Fix** - Time series builder - use time alias when grouping/ordering

## 0.12.5

- **Chore** - Dashboards

## 0.12.4

- **Fix** - timeseries where clause. make default db the default in visual editor

## 0.12.3

- **Fix** - When removing conditional all, check scoped vars (support repeating panels)

## 0.12.2

- **Fix** - When removing conditional all, only remove lines with variables

## 0.12.1

- **Fix** - Handle large decimals properly

## 0.12.0

- **Feature** - Time series builder: use $\_\_timeInterval macro on time field so buckets can be adjusted from query options.

## 0.11.0

- **Feature** - Time series: Hide fields, use group by in select, use time field in group by

## 0.10.0

- **Feature** - Ad-Hoc sourced by database or table

## 0.9.13

- **Fix** - Update sdk to show streaming errors

## 0.9.12

- **Fix** - Format check after ast change

## 0.9.11

- **Feature** - $**timeInterval(column) and $**interval_s macros

## 0.9.10

- **Fix** - Set format when using the new Run Query button.

## 0.9.9

- **Feature** - Query Builder.

## 0.9.8

- **Fix** - Detect Multi-line time series. Handle cases with functions.

## 0.9.7

- **Feature** - Multi-line time series.

## 0.9.6

- **Bug** - Change time template variable names.

## 0.9.5

- **Bug** - Fix global template variables.

## 0.9.4

- **Bug** - Fix query type variables.

## 0.9.3

- **Bug** - Support Array data types.

## 0.9.2

- **Bug** - Fix TLS model.

## 0.9.1

- **Feature** - Add secure toggle to config editor.

## 0.9.0

- Initial Beta release.<|MERGE_RESOLUTION|>--- conflicted
+++ resolved
@@ -2,17 +2,15 @@
 
 ## Unreleased
 
-<<<<<<< HEAD
 ### Features
 
 - Added "Labels" column selector to the log query builder
-=======
+
 ### Fixes
 
 - Added warning for when `uid` is missing in provisioned datasources.
 - Map filters in the query builder now correctly show the key instead of the column name
 - Updated and fixed missing `system.dashboards` dashboard in list of dashboards
->>>>>>> d3b8e674
 
 ## 4.3.2
 
