--- conflicted
+++ resolved
@@ -449,11 +449,7 @@
         <Divider />
         <AliasTableConfig aliasTables={jsonData.aliasTables} onAliasTablesChange={onAliasTableConfigChange} />
         <Divider />
-<<<<<<< HEAD
-        {(config.featureToggles as any || {})['secureSocksDSProxyEnabled'] && versionGte(config.buildInfo.version, '10.0.0') && (
-=======
         {config.secureSocksDSProxyEnabled && versionGte(config.buildInfo.version, '10.0.0') && (
->>>>>>> 5881f296
           <Field
             label={labels.secureSocksProxy.label}
             description={labels.secureSocksProxy.tooltip}
