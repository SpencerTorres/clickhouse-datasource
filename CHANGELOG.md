# Changelog

## Unreleased

### Features

<<<<<<< HEAD
- Implemented log context for log queries
- Added configuration options for log context columns
=======
- Queries parsed from the SQL editor will now attempt to re-map columns into their correct fields for Log and Trace queries.

### Fixes

- Fixed and enhanced the logic for parsing a query back into the query builder.
>>>>>>> 9bd5237e

## 4.4.0

### Features

- Added "Labels" column selector to the log query builder
- Datasource OTel configuration will now set default table names for logs and traces.
- Added support for IN operator in adhoc filters

### Fixes

- Added warning for when `uid` is missing in provisioned datasources.
- Map filters in the query builder now correctly show the key instead of the column name
- Updated and fixed missing `system.dashboards` dashboard in list of dashboards
- Updated the duration value in example traces dashboard to provide useful information
- Fix to display status codes from spans in trace queries (#950)

## 4.3.2

### Fixes

- Optimized performance for types dependent on the JSON converter
- Dependency updates

## 4.3.1

### Features

- Added preset dashboard from `system.dashboards` table

### Fixes

- Fix trace start times in trace ID mode (#900)
- Fixed OTel dashboard that waa failing to import (#908)

## 4.3.0

### Features

- Added OpenTelemetry dashboard (#884)

### Fixes

- Fix support for LowCardinality strings (#857)
- Update trace queries to better handle time fields (#890)
- Dependency bumps

## 4.2.0

### Features

- Added `$__dateTimeFilter()` macro for conveniently filtering a PRIMARY KEY composed of Date and DateTime columns.

## 4.1.0

### Features

- Added the ability to define column alias tables in the config, which simplifies query syntax for tables with a known schema.

## 4.0.8

### Fixes

- Fixed `IN` operator escaping the entire string (specifically with `Nullable(String)`), also added `FixedString(N)` (#830)
- Fixed query builder filter editor on alert rules page (#828)

## 4.0.7

- Upgrade dependencies

## 4.0.6

### Fixes

- Add support for configuring proxy options from context rather than environment variables (supported by updating `sqlds`) (#799)

## 4.0.5

### Fixes

- Fixed converter regex for `Nullable(IP)` and `Nullable(String)`. It won't match to `Array(Nullable(IP))` or `Array(Nullable(String))` any more. (#783)
- Updated `grafana-plugin-sdk-go` to fix a PDC issue. More details [here](https://github.com/grafana/grafana-plugin-sdk-go/releases/tag/v0.217.0) (#790)

## 4.0.4

### Fixes

- Changed trace timestamp table from the constant `otel_traces_trace_id_ts` to a suffix `_trace_id_ts` applied to the current table name.

## 4.0.3

### Features

- Added `$__fromTime_ms` macro that represents the dashboard "from" time in milliseconds using a `DateTime64(3)`
- Added `$__toTime_ms` macro that represents the dashboard "to" time in milliseconds using a `DateTime64(3)`
- Added `$__timeFilter_ms` macro that uses `DateTime64(3)` for millisecond precision time filtering
- Re-added query type selector in dashboard view. This was only visible in explore view, but somehow it affects dashboard view, and so it has been re-added. (#730)
- When OTel is enabled, Trace ID queries now use a skip index to optimize exact ID lookups on large trace datasets (#724)

### Fixes

- Fixed performance issues caused by `$__timeFilter` using a `DateTime64(3)` instead of `DateTime` (#699)
- Fixed trace queries from rounding span durations under 1ms to `0` (#720)
- Fixed AST error when including Grafana macros/variables in SQL (#714)
- Fixed empty builder options when switching from SQL Editor back to Query Editor
- Fix SQL Generator including "undefined" in `FROM` when database isn't defined
- Allow adding spaces in multi filters (such as `WHERE .. IN`)
- Fixed missing `AND` keyword when adding a filter to a Trace ID query 

## 4.0.2

### Fixes

- Fixed migration script not running when opening an existing v3 config

## 4.0.1

### Fixes

- Set `protocol` to `native` by default in config view. Fixes the "default port" description.

## 4.0.0

### Features

Version 4.0.0 contains major revisions to the query builder and datasource configuration settings.

#### Query Builder

- Completely rebuilt query builder to have specialized editors for Table, Logs, Time Series, and Traces.
- Completely rebuilt SQL generator to support more complicated and dynamic queries.
- Updated query builder options structure to be clearer and support more complex queries.
- Updated database/table selector to be in a more convenient location. Database and table options are automatically selected on initial load.
- Upgraded query builder state management so queries stay consistent when saving/editing/sharing queries.
- Separated Table and Time Series query builders. Table view operates as a catch-all for queries that don't fit the other query types.
- Combined "format" into the query type switcher for simplicity. The query tab now changes the builder view and the display format when on the Explore page. This includes the raw SQL editor.
- Added an OTEL switch for logs and trace views. This will allow for quicker query building for those using the OTEL exporter for ClickHouse.
- Updated Time Series query builder with dedicated Time column. Default filters are added on-load.
- Added an `IS ANYTHING` filter that acts as a placeholder for easily editing later (useful for query templates/bookmarks on the Explore page.)
- Added better support for Map types on the Filter editor.
- LIMIT editor can now be set to 0 to be excluded from the query.
- Table and Time Series views now have a simple / aggregate mode, depending on the query complexity.
- Updated the logs histogram query to use the new query builder options and column hints.
- Added Logs query builder with dedicated Time, Level, and Message columns. Includes OTEL switch for automatically loading OTEL schema columns. Default filters are added on-load.
- Added Trace query builder with dedicated trace columns. Includes OTEL switch for automatically loading OTEL schema columns. Default filters are added on-load.
- Updated data panel filtering to append filters with column hints. Visible in logs view when filtering by a specific level. Instead of referencing a column by name, it will use its hint.
- Order By now lists aggregates by their full name + alias.
- Order By column allows for custom value to be typed in.
- Aggregate column name allows for custom value to be typed in.
- Filter editor allows for custom column names to be typed in.
- Increased width of filter value text input.
- Columns with the `Map*` type now show a `[]` at the end to indicate they are complex types. For example, `SpanAttributes[]`.
- Filter editor now has a dedicated field for map key. You can now select a map column and its key separately. For example, `SpanAttributes['key']`.
- Map types now load a sample of options when editing the `key` for the map. This doesn't include all unique values, but for most datasets it should be a convenience.
- Added column hints, which offers better linking across query components when working with columns and filters. For example, a filter can be added for the `Time` column, even without knowing what the time column name is yet. This enables better SQL generation that is "aware" of a column's intended use.

### Plugin Backend
- Added migration logic for `v3` configs going to `v4+`. This is applied when the config is loaded when building a database connection.
- `$__timeFilter`, `$__fromTime`, and `$__toTime` macros now convert to `DateTime64(3)` for better server-side type conversion. Also enables millisecond precision time range filtering.

#### Datasource Configuration
- Added migration script for `v3.x` configurations to `v4+`. This runs automatically when opening/saving the datasource configuration.
- Renamed config value `server` to `host`.
- Renamed config value `timeout` to the more specific `dial_timeout`.
- Updated labeling for port selection. The default port will now change depending on native/http and secure/unsecure setting.
- Rearranged fields and sections to flow better for initial setup of a new datasource.
- Added plugin version to config data for easier config version migrations in the future.
- Added fields for setting default values for database/table.
- Added section for setting default log database/table/columns. Includes OTEL. These are used when using the log query builder.
- Added section for setting default trace database/table/columns. Includes OTEL. These are used when using the trace query builder.
- Added OTEL switches for logs/traces for quicker query building. OTEL defaults to the latest version, and will auto update if kept on this setting.
- Increased width of inputs for typically long values (server URL, path, etc.)
- Allow adding custom HTTP headers with either plain text or secure credentials. [#633](https://github.com/grafana/clickhouse-datasource/pull/633)
- Add `path` setting to specify an additional URL path when using the HTTP protocol. [#512](https://github.com/grafana/clickhouse-datasource/pull/512)

### Fixes

- Queries will now remain consistent when reloading/editing a previously saved query.
- Fixed default Ad-Hoc filters. [#650](https://github.com/grafana/clickhouse-datasource/pull/650)
- Fixed Ad-Hoc filters parsing numeric fields. [#629](https://github.com/grafana/clickhouse-datasource/pull/629)
- Fixed majority of usability quirks with redesigned query builder.

### Upgrades

- Updated all dependencies to latest compatible versions (Includes Dependabot PRs)

## 3.3.0

### Features

- Support Point geo data type.

### Fixes

- Fix timeInterval_ms macro.
- Fix Table summary and Parts over time panels in Data Analysis dashboard.

### Upgrades

- Upgrade [grafana-plugin-sdk-go](https://github.com/grafana/grafana-plugin-sdk-go).

## 3.2.0

### Features

- Add `timeInterval_ms` macro to allow higher precision queries on DateTime64 columns. [#462](https://github.com/grafana/clickhouse-datasource/pull/462).

### Fixes

- Ensure databases, tables, and columns are escaped correctly. [#460](https://github.com/grafana/clickhouse-datasource/pull/460).
- Fix conditionAll handling. [#459](https://github.com/grafana/clickhouse-datasource/pull/459).
- Fix support for ad-hoc regexp filters: `=~`, `!~` [#414](https://github.com/grafana/clickhouse-datasource/pull/414).
- Do not create malformed adhoc filters [#451](https://github.com/grafana/clickhouse-datasource/pull/451). invalid values will be ignored.
- Fix auto formatting by reverting to table correctly. [#469](https://github.com/grafana/clickhouse-datasource/pull/469).
- Fix parsing of numeric configuration values in `yaml` file. [#456](https://github.com/grafana/clickhouse-datasource/pull/456).

## 3.1.0

- Stable release of v3.0.4-beta

## 3.0.4-beta

- Update Grafana dependencies to >=v9.0.0
- **Feature** - [Add support for the secure socks proxy](https://github.com/grafana/clickhouse-datasource/pull/389)

## 3.0.3-beta

- Update ClickHouse driver to v2.9.2

## 3.0.2-beta

- Custom ClickHouse settings can be set in data source settings. [Allow passing custom ClickHouse settings in datasource](https://github.com/grafana/clickhouse-datasource/pull/366)
- Histogram UI fixes [Histogram UI fixes](https://github.com/grafana/clickhouse-datasource/pull/363)
  - Support filter/filter out logs view actions
  - Fix undefined database name by default
  - Reset level and time field properly on table/database change
  - Make it possible to clear the level field (so the histogram will render without grouping by level)
  - Fix filter value that gets stuck in the UI
- Tracing dashboard added to default dashboards. [Tracing dashboard ](https://github.com/grafana/clickhouse-datasource/pull/336)

## 3.0.1-beta

- Users on v8.x of Grafana are encouraged to continue to use v2.2.0 of the plugin.
- Users of Grafana v9.x can use v3 however it is beta and may contain bugs.

## 3.0.0

- **Feature** - [Logs volume histogram support](https://github.com/grafana/clickhouse-datasource/pull/352)
- **Chore** - Update clickhouse-go to v2.8.1

## 2.2.1

- **Chore** - Backend binaries compiled with latest go version 1.20.4
- Custom ClickHouse settings can be set in data source settings. Allow passing custom [ClickHouse settings in datasource](https://github.com/grafana/clickhouse-datasource/pull/371)
- Standard Golang HTTP proxy environment variables support (`HTTP_PROXY`/`HTTPS_PROXY`/`NO_PROXY`). See [FromEnvironment](https://pkg.go.dev/golang.org/x/net/http/httpproxy#FromEnvironment) for more information. If the Grafana instance is started with one of these env variables, the driver will automatically load them now.

## 2.2.0

- **Feature** - [Support format dropdown and support for rendering traces](https://github.com/grafana/clickhouse-datasource/pull/329)

## 2.1.1

- **Fix** - [Date and Date32 type normalization with user's timezone](https://github.com/grafana/clickhouse-datasource/pull/314)

## 2.1.0

- **Fix** - Quote table names with dots by @slvrtrn in https://github.com/grafana/clickhouse-datasource/pull/298
- Add a predefined TimeRange filter if there is at least one DateTime\* column by @slvrtrn in https://github.com/grafana/clickhouse-datasource/pull/304

## 2.0.7

- **Fix** - Empty template variables used with the conditionalAll macro work the same as selecting All. [Allow empty Inputs for $\_\_conditionalAll](https://github.com/grafana/clickhouse-datasource/issues/262)
- **Fix** - Intervals are limited to 1 second. [limit $\_\_interval_s to at least 1 second](https://github.com/grafana/clickhouse-datasource/pull/270)
- **Chore** - Bump ClickHouse go API to v2.5.1 [Bump github.com/ClickHouse/clickhouse-go/v2 from 2.4.3 to 2.5.1](https://github.com/grafana/clickhouse-datasource/pull/283)

## 2.0.6

- **Chore** - Backend binaries compiled with latest go version 1.19.4
- **Chore** - Backend grafana dependencies updated to latest version
- **Chore** - Clickhouse-go client updated to [v2.4.3](https://github.com/ClickHouse/clickhouse-go/blob/main/CHANGELOG.md#243-2022-11-30)

## 2.0.5

- **Chore** - Update sqlds to 2.3.17 which fixes complex macro queries
- **Chore** - Backend grafana dependency updated
- **Fix** - Allow default protocol toggle value when saving in settings

## 2.0.4

- **Fix** - Query builder: allow custom filter values for fields with [`Map`](https://clickhouse.com/docs/en/sql-reference/data-types/map/) type

## 2.0.3

- **Chore** - Backend binaries compiled with latest go version 1.19.3
- **Chore** - Backend grafana dependencies updated

## 2.0.2

- **Feature** - Update sqlds to 2.3.13 which fixes some macro queries

## 2.0.1

- **Bug** - Now works with Safari. Safari does not support regex look aheads

## 2.0.0

- **Feature** - Upgrade driver to support HTTP
- **Feature** - Changed how ad hoc filters work with a settings option provided in CH 22.7
- **Feature** - Conditional alls are now handled with a conditional all function. The function checks if the second parameter is a template var set to all, if it then replaces the function with 1=1, and if not set the function to the first parameter.
- **Bug** - Visual query builder can use any date type for time field
- **Fix** - 'any' is now an aggregation type in the visual query builder
- **Fix** - Time filter macros can be used in the adhoc query
- **Bug** - Time interval macro cannot have an interval of 0
- **Fix** - Update drive to v2.1.0
- **Bug** - Expand query button works with grafana 8.0+
- **Fix** - Added adhoc columns macro

## 1.1.2

- **Bug** - Add timerange to metricFindQuery

## 1.1.1

- **Bug** - Add timeout

## 1.1.0

- **Feature** - Add convention for showing logs panel in Explore

## 1.0.0

- Official release

## 0.12.7

- **Fix** - Ignore template vars when validating sql

## 0.12.6

- **Fix** - Time series builder - use time alias when grouping/ordering

## 0.12.5

- **Chore** - Dashboards

## 0.12.4

- **Fix** - timeseries where clause. make default db the default in visual editor

## 0.12.3

- **Fix** - When removing conditional all, check scoped vars (support repeating panels)

## 0.12.2

- **Fix** - When removing conditional all, only remove lines with variables

## 0.12.1

- **Fix** - Handle large decimals properly

## 0.12.0

- **Feature** - Time series builder: use $\_\_timeInterval macro on time field so buckets can be adjusted from query options.

## 0.11.0

- **Feature** - Time series: Hide fields, use group by in select, use time field in group by

## 0.10.0

- **Feature** - Ad-Hoc sourced by database or table

## 0.9.13

- **Fix** - Update sdk to show streaming errors

## 0.9.12

- **Fix** - Format check after ast change

## 0.9.11

- **Feature** - $**timeInterval(column) and $**interval_s macros

## 0.9.10

- **Fix** - Set format when using the new Run Query button.

## 0.9.9

- **Feature** - Query Builder.

## 0.9.8

- **Fix** - Detect Multi-line time series. Handle cases with functions.

## 0.9.7

- **Feature** - Multi-line time series.

## 0.9.6

- **Bug** - Change time template variable names.

## 0.9.5

- **Bug** - Fix global template variables.

## 0.9.4

- **Bug** - Fix query type variables.

## 0.9.3

- **Bug** - Support Array data types.

## 0.9.2

- **Bug** - Fix TLS model.

## 0.9.1

- **Feature** - Add secure toggle to config editor.

## 0.9.0

- Initial Beta release.<|MERGE_RESOLUTION|>--- conflicted
+++ resolved
@@ -4,16 +4,13 @@
 
 ### Features
 
-<<<<<<< HEAD
 - Implemented log context for log queries
 - Added configuration options for log context columns
-=======
 - Queries parsed from the SQL editor will now attempt to re-map columns into their correct fields for Log and Trace queries.
 
 ### Fixes
 
 - Fixed and enhanced the logic for parsing a query back into the query builder.
->>>>>>> 9bd5237e
 
 ## 4.4.0
 
