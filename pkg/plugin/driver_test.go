--- conflicted
+++ resolved
@@ -1106,83 +1106,6 @@
 	}
 }
 
-<<<<<<< HEAD
-func TestMutateResponse(t *testing.T) {
-	conn := setupConnection(t, clickhouse_sql.Native, nil)
-	canTest, err := plugin.CheckMinServerVersion(conn, 22, 6, 1)
-	if err != nil {
-		t.Skip(err.Error())
-		return
-	}
-	if !canTest {
-		t.Skipf("Skipping Mutate Response as version is < 22.6.1")
-		return
-	}
-
-	clickhouse := plugin.Clickhouse{}
-	assert.Equal(t, nil, err)
-	conn, close := setupTest(t, "col1 JSON", clickhouse_sql.Native, clickhouse_sql.Settings{
-		"allow_experimental_object_type": 1,
-	})
-	defer close(t)
-	val := map[string]interface{}{
-		"test": map[string][]string{
-			"test": {"2", "3"},
-		},
-	}
-	insertData(t, conn, val)
-
-	t.Run("doesn't mutate traces", func(t *testing.T) {
-		rows, err := conn.Query("SELECT * FROM simple_table LIMIT 1")
-		require.NoError(t, err)
-		frame, err := sqlutil.FrameFromRows(rows, 1, converters.ClickhouseConverters...)
-		require.NoError(t, err)
-		frame.Meta = &data.FrameMeta{PreferredVisualization: data.VisType(data.VisTypeTrace)}
-		frames, err := clickhouse.MutateResponse(context.Background(), []*data.Frame{frame})
-		require.NoError(t, err)
-		require.NotNil(t, frames)
-		assert.Equal(t, frames[0].Fields[0].Type(), data.FieldTypeNullableJSON)
-	})
-
-	t.Run("doesn't mutate tables", func(t *testing.T) {
-		rows, err := conn.Query("SELECT * FROM simple_table LIMIT 1")
-		require.NoError(t, err)
-		frame, err := sqlutil.FrameFromRows(rows, 1, converters.ClickhouseConverters...)
-		require.NoError(t, err)
-		frame.Meta = &data.FrameMeta{PreferredVisualization: data.VisType(data.VisTypeTable)}
-		frames, err := clickhouse.MutateResponse(context.Background(), []*data.Frame{frame})
-		require.NoError(t, err)
-		require.NotNil(t, frames)
-		assert.Equal(t, frames[0].Fields[0].Type(), data.FieldTypeNullableJSON)
-	})
-
-	t.Run("doesn't mutate logs", func(t *testing.T) {
-		rows, err := conn.Query("SELECT * FROM simple_table LIMIT 1")
-		require.NoError(t, err)
-		frame, err := sqlutil.FrameFromRows(rows, 1, converters.ClickhouseConverters...)
-		require.NoError(t, err)
-		frame.Meta = &data.FrameMeta{PreferredVisualization: data.VisType(data.VisTypeLogs)}
-		frames, err := clickhouse.MutateResponse(context.Background(), []*data.Frame{frame})
-		require.NoError(t, err)
-		require.NotNil(t, frames)
-		assert.Equal(t, frames[0].Fields[0].Type(), data.FieldTypeNullableJSON)
-	})
-
-	t.Run("mutates other types", func(t *testing.T) {
-		rows, err := conn.Query("SELECT * FROM simple_table LIMIT 1")
-		require.NoError(t, err)
-		frame, err := sqlutil.FrameFromRows(rows, 1, converters.ClickhouseConverters...)
-		require.NoError(t, err)
-		frame.Meta = &data.FrameMeta{PreferredVisualization: data.VisType(data.VisTypeGraph)}
-		frames, err := clickhouse.MutateResponse(context.Background(), []*data.Frame{frame})
-		require.NoError(t, err)
-		require.NotNil(t, frames)
-		assert.Equal(t, frames[0].Fields[0].Type(), data.FieldTypeNullableString)
-		assert.NoError(t, err)
-		assert.Equal(t, "{\"test\":{\"test\":[\"2\",\"3\"]}}", *frames[0].Fields[0].At(0).(*string))
-	})
-}
-=======
 // disabled due to new JSON type in latest ClickHouse versions
 // func TestMutateResponse(t *testing.T) {
 // 	conn := setupConnection(t, clickhouse_sql.Native, nil)
@@ -1222,19 +1145,7 @@
 // 		assert.Equal(t, frames[0].Fields[0].Type(), data.FieldTypeNullableJSON)
 // 	})
 
-// 	t.Run("doesn't mutate tables", func(t *testing.T) {
-// 		rows, err := conn.Query("SELECT * FROM simple_table LIMIT 1")
-// 		require.NoError(t, err)
-// 		frame, err := sqlutil.FrameFromRows(rows, 1, converters.ClickhouseConverters...)
-// 		require.NoError(t, err)
-// 		frame.Meta = &data.FrameMeta{PreferredVisualization: data.VisType(data.VisTypeTable)}
-// 		frames, err := clickhouse.MutateResponse(context.Background(), []*data.Frame{frame})
-// 		require.NoError(t, err)
-// 		require.NotNil(t, frames)
-// 		assert.Equal(t, frames[0].Fields[0].Type(), data.FieldTypeNullableJSON)
-// 	})
-
-// 	t.Run("mutates other types", func(t *testing.T) {
+// 	t.Run("doesn't mutate logs", func(t *testing.T) {
 // 		rows, err := conn.Query("SELECT * FROM simple_table LIMIT 1")
 // 		require.NoError(t, err)
 // 		frame, err := sqlutil.FrameFromRows(rows, 1, converters.ClickhouseConverters...)
@@ -1243,12 +1154,23 @@
 // 		frames, err := clickhouse.MutateResponse(context.Background(), []*data.Frame{frame})
 // 		require.NoError(t, err)
 // 		require.NotNil(t, frames)
+// 		assert.Equal(t, frames[0].Fields[0].Type(), data.FieldTypeNullableJSON)
+// 	})
+
+// 	t.Run("mutates other types", func(t *testing.T) {
+// 		rows, err := conn.Query("SELECT * FROM simple_table LIMIT 1")
+// 		require.NoError(t, err)
+// 		frame, err := sqlutil.FrameFromRows(rows, 1, converters.ClickhouseConverters...)
+// 		require.NoError(t, err)
+// 		frame.Meta = &data.FrameMeta{PreferredVisualization: data.VisType(data.VisTypeGraph)}
+// 		frames, err := clickhouse.MutateResponse(context.Background(), []*data.Frame{frame})
+// 		require.NoError(t, err)
+// 		require.NotNil(t, frames)
 // 		assert.Equal(t, frames[0].Fields[0].Type(), data.FieldTypeNullableString)
 // 		assert.NoError(t, err)
 // 		assert.Equal(t, "{\"test\":{\"test\":[\"2\",\"3\"]}}", *frames[0].Fields[0].At(0).(*string))
 // 	})
 // }
->>>>>>> d3b8e674
 
 func TestHTTPConnectWithHeaders(t *testing.T) {
 	proxy := goproxy.NewProxyHttpServer()
