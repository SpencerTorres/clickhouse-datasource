--- conflicted
+++ resolved
@@ -10,11 +10,8 @@
 } from '@grafana/data';
 import { DataSourceWithBackend, getTemplateSrv, TemplateSrv } from '@grafana/runtime';
 import { CHConfig, CHQuery } from '../types';
-<<<<<<< HEAD
 import { AdHocFilter } from './adHocFilter';
-=======
 import { isString } from 'lodash';
->>>>>>> 5a00c39a
 
 export class Datasource extends DataSourceWithBackend<CHQuery, CHConfig> {
   // This enables default annotation support for 7.2+
@@ -31,20 +28,12 @@
     this.adHocFilter = new AdHocFilter();
   }
 
-<<<<<<< HEAD
-  async metricFindQuery(query: string | CHQuery) {
-    if (!query) {
-      return [];
-    }
-    const frame = await this.runQuery(typeof query === 'string' ? ({ rawSql: query } as Partial<CHQuery>) : query);
-=======
   async metricFindQuery(query: CHQuery | string) {
     const chQuery = isString(query) ? { rawSql: query } : query;
     if (!chQuery.rawSql) {
       return [];
     }
     const frame = await this.runQuery(chQuery);
->>>>>>> 5a00c39a
     if (frame.fields?.length === 0) {
       return [];
     }
@@ -57,7 +46,7 @@
   }
 
   applyTemplateVariables(query: CHQuery, scoped: ScopedVars): CHQuery {
-    let rawQuery = query.rawSql;
+    let rawQuery = query.rawSql || '';
     // we want to skip applying ad hoc filters when we are getting values for ad hoc filters
     if (!this.skipAdHocFilter) {
       rawQuery = this.adHocFilter.apply(rawQuery, (this.templateSrv as any)?.getAdhocFilters(this.name));
@@ -65,11 +54,7 @@
     this.skipAdHocFilter = false;
     return {
       ...query,
-<<<<<<< HEAD
       rawSql: this.replace(rawQuery, scoped) || '',
-=======
-      rawSql: this.replace(query.rawSql || '', scoped) || '',
->>>>>>> 5a00c39a
     };
   }
 
