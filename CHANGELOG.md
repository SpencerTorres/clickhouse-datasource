--- conflicted
+++ resolved
@@ -4,11 +4,8 @@
 
 ### Features
 
-<<<<<<< HEAD
 - Added "Labels" column selector to the log query builder
-=======
 - Datasource OTel configuration will now set default table names for logs and traces.
->>>>>>> 3fb2082f
 
 ### Fixes
 
