--- conflicted
+++ resolved
@@ -1,9 +1,5 @@
-<<<<<<< HEAD
 import { Monaco, MonacoEditor, monacoTypes } from '@grafana/ui';
 import { format } from 'sql-formatter';
-=======
-import { Monaco, MonacoEditor, monacoTypes } from '@grafana/ui'
->>>>>>> 31cea119
 
 declare const monaco: Monaco;
 
@@ -44,7 +40,6 @@
   (text: string, range: Range, cursorPosition: number): Promise<SuggestionResponse>;
 };
 
-<<<<<<< HEAD
 export function formatSql(rawSql: string, tabWidth = 4): string {
   // The default formatter doesn't like the $, so we swap it out
   const macroPrefix = '$';
@@ -62,10 +57,6 @@
 export function registerSQL(lang: string, editor: MonacoEditor, fetchSuggestions: Fetcher) {
   // show options outside query editor
   editor.updateOptions({ fixedOverflowWidgets: true, scrollBeyondLastLine: false });
-=======
-export function registerSQL(lang: string, editor: MonacoEditor, fetchSuggestions: Fetcher) {
-  // so options are visible outside query editor
-  editor.updateOptions({ fixedOverflowWidgets: true, scrollBeyondLastLine: false });
 
   // const registeredLang = monaco.languages.getLanguages().find((l: Lang) => l.id === lang);
   // if (registeredLang !== undefined) {
@@ -73,23 +64,12 @@
   // }
 
   // monaco.languages.register({ id: lang });
->>>>>>> 31cea119
 
   // just extend sql for now so we get syntax highlighting
   monaco.languages.registerCompletionItemProvider('sql', {
     triggerCharacters: [' ', '.', '$'],
     provideCompletionItems: async (model: Model, position: Position) => {
       const word = model.getWordUntilPosition(position);
-<<<<<<< HEAD
-=======
-      // const textUntilPosition = model.getValueInRange({
-      //   startLineNumber: 1,
-      //   startColumn: 1,
-      //   endLineNumber: position.lineNumber,
-      //   endColumn: position.column,
-      // });
-
->>>>>>> 31cea119
       const range: Range = {
         startLineNumber: position.lineNumber,
         endLineNumber: position.lineNumber,
@@ -101,7 +81,6 @@
     },
   });
 
-<<<<<<< HEAD
   monaco.languages.registerDocumentFormattingEditProvider('sql', {
     provideDocumentFormattingEdits(model, options) {
       return [
@@ -113,9 +92,5 @@
     }
   });
 
-
-
-=======
->>>>>>> 31cea119
   return monaco.editor;
 }